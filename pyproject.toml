--- conflicted
+++ resolved
@@ -46,19 +46,7 @@
 flockwave-net = {extras = ["async"], version = "^4.0.1", source = "fury"}
 flockwave-parsers = {version = "^2.0.1", source = "fury"}
 flockwave-spec = {version = "^1.67.0", source = "fury"}
-<<<<<<< HEAD
-# skybrush-ext-dock = {version = "^1.0.0", source = "collmot", optional = true}
-# skybrush-ext-flockctrl = {version = "^2.10.0", source = "collmot", optional = true}
-# skybrush-ext-map-cache = {version = "^1.0.0", source = "collmot", optional = true}
-# skybrush-ext-sidekick = {version = "^1.0.1", source = "collmot", optional = true}
-# skybrush-ext-timecode = {version = "^1.0.2", source = "collmot", optional = true}
-=======
-skybrush-ext-dock = {version = "^1.0.0", source = "collmot", optional = true}
-skybrush-ext-flockctrl = {version = "^2.12.0", source = "collmot", optional = true}
-skybrush-ext-map-cache = {version = "^1.0.0", source = "collmot", optional = true}
-skybrush-ext-sidekick = {version = "^1.0.1", source = "collmot", optional = true}
-skybrush-ext-timecode = {version = "^1.0.2", source = "collmot", optional = true}
->>>>>>> b42676ce
+
 pyledctrl = {version = "^4.0.1", source = "fury"}
 aiocflib = "^2.6.0"
 appdirs = "^1.4.4"
